[tox]
envlist =
<<<<<<< HEAD
    py{35,36,37,py,py3}-{build,tests,tests_nongpl},
=======
    py{35,36,37,38,py,py3}-{build,tests}
>>>>>>> 6bf90026
    demo
    readme
    safety
    secrets
    style
    docs-{html,doctest,linkcheck,spelling,style}
skipsdist = True

[testenv]
changedir = 
    !build: {envtmpdir}
setenv =
    JSON_SCHEMA_TEST_SUITE = {toxinidir}/json
whitelist_externals =
    python2.7
    mkdir
    rm
    sh
    virtualenv
commands =
    perf,tests: {envbindir}/python -m pip install '{toxinidir}[format]'
    tests_nongpl: {envbindir}/python -m pip install '{toxinidir}[format_nongpl]'

    tests,tests_nongpl: {envbindir}/trial {posargs:jsonschema}
    tests: {envpython} -m doctest {toxinidir}/README.rst

    perf: mkdir {envtmpdir}/benchmarks/
    perf: {envpython} {toxinidir}/jsonschema/benchmarks/issue232.py --inherit-environ JSON_SCHEMA_TEST_SUITE --output {envtmpdir}/benchmarks/issue232.json
    perf: {envpython} {toxinidir}/jsonschema/benchmarks/json_schema_test_suite.py --inherit-environ JSON_SCHEMA_TEST_SUITE --output {envtmpdir}/benchmarks/json_schema_test_suite.json

    # Check to make sure that releases build and install properly
    build: virtualenv --quiet --python=python2.7 {envtmpdir}/venv
    build: {envtmpdir}/venv/bin/pip install --quiet wheel

    build: {envtmpdir}/venv/bin/python {toxinidir}/setup.py --quiet bdist_wheel --dist-dir={envtmpdir}/wheel
    build: sh -c '{envbindir}/pip install --quiet --upgrade --force-reinstall {envtmpdir}/wheel/jsonschema*.whl'

    build: python2.7 {toxinidir}/setup.py --quiet sdist --dist-dir={envtmpdir}/sdist --format=gztar,zip
    build: sh -c '{envbindir}/pip install --quiet --upgrade --force-reinstall {envtmpdir}/sdist/jsonschema*.tar.gz'
    build: sh -c '{envbindir}/pip install --quiet --upgrade --force-reinstall {envtmpdir}/sdist/jsonschema*.zip'

    build: {envbindir}/python -m pep517.check {toxinidir}

    # FIXME: This has side effects! But it's not my fault... I can't
    #        figure out yet how to get setuptools to not create this directory
    #        here yet. But whatever, probably this will change to pep517.build
    #        soon anways.
    build: rm -rf {toxinidir}/jsonschema.egg-info
deps =
    build: pep517

    perf: pyperf

    tests,tests_nongpl,coverage,codecov: -r{toxinidir}/test-requirements.txt

    coverage,codecov: coverage
    codecov: codecov

[testenv:bandit]
deps = bandit
commands = {envbindir}/bandit --recursive {toxinidir}/jsonschema

[testenv:demo]
deps = jupyter
commands =
    {envbindir}/jupyter nbconvert --output-dir {envtmpdir} {toxinidir}/DEMO.ipynb

[testenv:readme]
changedir = {toxinidir}
deps = readme_renderer
commands =
    {envbindir}/python setup.py check --restructuredtext --strict

[testenv:safety]
deps = safety
commands =
    {envbindir}/pip install '{toxinidir}[format]'
    {envbindir}/safety check

[testenv:secrets]
deps = detect-secrets
commands = {envbindir}/detect-secrets scan {toxinidir}

[testenv:style]
basepython = pypy3
deps =
    ebb-lint>=0.19.1.0
commands =
    {envbindir}/flake8 {posargs} {toxinidir}/jsonschema {toxinidir}/docs {toxinidir}/setup.py

[testenv:coverage]
setenv =
    {[testenv]setenv}
    COVERAGE_DEBUG_FILE={envtmpdir}/coverage-debug
    COVERAGE_FILE={envtmpdir}/coverage-data
commands =
    {envbindir}/python -m pip install '{toxinidir}[format]'
    {envbindir}/coverage run --rcfile={toxinidir}/.coveragerc {envbindir}/trial jsonschema
    {envbindir}/coverage report --rcfile={toxinidir}/.coveragerc --show-missing
    {envbindir}/coverage html --directory={envtmpdir}/htmlcov --rcfile={toxinidir}/.coveragerc {posargs}

[testenv:docs-html]
basepython = pypy3
changedir = docs
commands = {envpython} -m sphinx -b html {toxinidir}/docs/ {envtmpdir}/build {posargs:-a -n -q -T -W}
deps =
    -r{toxinidir}/docs/requirements.txt
    {toxinidir}

[testenv:docs-doctest]
basepython = pypy3
changedir = docs
commands = {envpython} -m sphinx -b doctest {toxinidir}/docs/ {envtmpdir}/build {posargs:-a -n -q -T -W}
deps =
    -r{toxinidir}/docs/requirements.txt
    {toxinidir}

[testenv:docs-linkcheck]
basepython = pypy3
changedir = docs
commands = {envpython} -m sphinx -b linkcheck {toxinidir}/docs/ {envtmpdir}/build {posargs:-a -n -q -T -W}
deps =
    -r{toxinidir}/docs/requirements.txt
    {toxinidir}

[testenv:docs-spelling]
basepython = pypy3
changedir = docs
commands = {envpython} -m sphinx -b spelling {toxinidir}/docs/ {envtmpdir}/build {posargs:-a -n -q -T -W}
deps =
    -r{toxinidir}/docs/requirements.txt
    {toxinidir}

[testenv:docs-style]
basepython = pypy3
changedir = docs
commands = doc8 {posargs} {toxinidir}/docs
deps =
    doc8
    pygments
    pygments-github-lexers

[testenv:codecov]
passenv = CODECOV* CI TRAVIS TRAVIS_*
setenv = {[testenv:coverage]setenv}
commands =
    {envbindir}/python -m pip install '{toxinidir}[format]'
    {envbindir}/coverage run --rcfile={toxinidir}/.coveragerc {envbindir}/trial jsonschema
    {envbindir}/coverage xml -o {envtmpdir}/coverage.xml
    codecov --required --disable gcov --file {envtmpdir}/coverage.xml

[travis]
python =
  pypy: pypy, readme, safety, secrets
  pypy3: pypy3, demo, docs, style<|MERGE_RESOLUTION|>--- conflicted
+++ resolved
@@ -1,10 +1,6 @@
 [tox]
 envlist =
-<<<<<<< HEAD
-    py{35,36,37,py,py3}-{build,tests,tests_nongpl},
-=======
-    py{35,36,37,38,py,py3}-{build,tests}
->>>>>>> 6bf90026
+    py{35,36,37,38,py,py3}-{build,tests,tests_nongpl},
     demo
     readme
     safety
