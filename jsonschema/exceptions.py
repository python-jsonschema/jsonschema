"""
Validation errors, and some surrounding helpers.
"""
from collections import defaultdict, deque
import itertools
import textwrap
from functools import partial
from pprint import pformat

import attr

from jsonschema import _utils

WEAK_MATCHES = frozenset(["anyOf", "oneOf"])
STRONG_MATCHES = frozenset()

_unset = _utils.Unset()


class _Error(Exception):
    def __init__(
        self,
        message,
        validator=_unset,
        path=(),
        cause=None,
        context=(),
        validator_value=_unset,
        instance=_unset,
        schema=_unset,
        schema_path=(),
        parent=None,
    ):
        super(_Error, self).__init__(
            message,
            validator,
            path,
            cause,
            context,
            validator_value,
            instance,
            schema,
            schema_path,
            parent,
        )
        self.message = message
        self.path = self.relative_path = deque(path)
        self.schema_path = self.relative_schema_path = deque(schema_path)
        self.context = list(context)
        self.cause = self.__cause__ = cause
        self.validator = validator
        self.validator_value = validator_value
        self.instance = instance
        self.schema = schema
        self.parent = parent

        for error in context:
            error.parent = self

    def __repr__(self):
        return "<%s: %r>" % (self.__class__.__name__, self.message)

<<<<<<< HEAD
    def _formatted_message(self, formatter=partial(pformat, width=72)):
=======
    def __str__(self):
>>>>>>> 506cea3e
        essential_for_verbose = (
            self.validator, self.validator_value, self.instance, self.schema,
        )
        if any(m is _unset for m in essential_for_verbose):
            return self.message

        pschema = formatter(self.schema)

        pinstance = pformat(self.instance, width=72)
        return self.message + textwrap.dedent("""

            Failed validating %r in %s%s:
            %s

            On %s%s:
            %s
            """.rstrip()
        ) % (
            self.validator,
            self._word_for_schema_in_error_message,
            _utils.format_as_index(list(self.relative_schema_path)[:-1]),
            _utils.indent(pschema),
            self._word_for_instance_in_error_message,
            _utils.format_as_index(self.relative_path),
            _utils.indent(pinstance),
        )

<<<<<<< HEAD
    def __unicode__(self):
        return self._formatted_message()

    if PY3:
        __str__ = __unicode__
    else:
        def __str__(self):
            return unicode(self).encode("utf-8")

=======
>>>>>>> 506cea3e
    @classmethod
    def create_from(cls, other):
        return cls(**other._contents())

    @property
    def absolute_path(self):
        parent = self.parent
        if parent is None:
            return self.relative_path

        path = deque(self.relative_path)
        path.extendleft(reversed(parent.absolute_path))
        return path

    @property
    def absolute_schema_path(self):
        parent = self.parent
        if parent is None:
            return self.relative_schema_path

        path = deque(self.relative_schema_path)
        path.extendleft(reversed(parent.absolute_schema_path))
        return path

    @property
    def json_path(self):
        path = '$'
        for elem in self.absolute_path:
            if isinstance(elem, int):
                path += '[' + str(elem) + ']'
            else:
                path += '.' + elem
        return path

    def _set(self, **kwargs):
        for k, v in kwargs.items():
            if getattr(self, k) is _unset:
                setattr(self, k, v)

    def _contents(self):
        attrs = (
            "message", "cause", "context", "validator", "validator_value",
            "path", "schema_path", "instance", "schema", "parent",
        )
        return dict((attr, getattr(self, attr)) for attr in attrs)


class ValidationError(_Error):
    """
    An instance was invalid under a provided schema.
    """

    _word_for_schema_in_error_message = "schema"
    _word_for_instance_in_error_message = "instance"


class SchemaError(_Error):
    """
    A schema was invalid under its corresponding metaschema.
    """

    _word_for_schema_in_error_message = "metaschema"
    _word_for_instance_in_error_message = "schema"


@attr.s(hash=True)
class RefResolutionError(Exception):
    """
    A ref could not be resolved.
    """

    _cause = attr.ib()

    def __str__(self):
        return str(self._cause)


class UndefinedTypeCheck(Exception):
    """
    A type checker was asked to check a type it did not have registered.
    """

    def __init__(self, type):
        self.type = type

    def __str__(self):
        return "Type %r is unknown to this type checker" % self.type


class UnknownType(Exception):
    """
    A validator was asked to validate an instance against an unknown type.
    """

    def __init__(self, type, instance, schema):
        self.type = type
        self.instance = instance
        self.schema = schema

<<<<<<< HEAD
    def __unicode__(self):
        pschema = pformat(self.schema, width=72)
        pinstance = pformat(self.instance, width=72)
=======
    def __str__(self):
        pschema = pprint.pformat(self.schema, width=72)
        pinstance = pprint.pformat(self.instance, width=72)
>>>>>>> 506cea3e
        return textwrap.dedent("""
            Unknown type %r for validator with schema:
            %s

            While checking instance:
            %s
            """.rstrip()
        ) % (self.type, _utils.indent(pschema), _utils.indent(pinstance))


class FormatError(Exception):
    """
    Validating a format failed.
    """

    def __init__(self, message, cause=None):
        super(FormatError, self).__init__(message, cause)
        self.message = message
        self.cause = self.__cause__ = cause

    def __str__(self):
        return self.message


class ErrorTree(object):
    """
    ErrorTrees make it easier to check which validations failed.
    """

    _instance = _unset

    def __init__(self, errors=()):
        self.errors = {}
        self._contents = defaultdict(self.__class__)

        for error in errors:
            container = self
            for element in error.path:
                container = container[element]
            container.errors[error.validator] = error

            container._instance = error.instance

    def __contains__(self, index):
        """
        Check whether ``instance[index]`` has any errors.
        """

        return index in self._contents

    def __getitem__(self, index):
        """
        Retrieve the child tree one level down at the given ``index``.

        If the index is not in the instance that this tree corresponds
        to and is not known by this tree, whatever error would be raised
        by ``instance.__getitem__`` will be propagated (usually this is
        some subclass of `LookupError`.
        """

        if self._instance is not _unset and index not in self:
            self._instance[index]
        return self._contents[index]

    def __setitem__(self, index, value):
        """
        Add an error to the tree at the given ``index``.
        """
        self._contents[index] = value

    def __iter__(self):
        """
        Iterate (non-recursively) over the indices in the instance with errors.
        """

        return iter(self._contents)

    def __len__(self):
        """
        Return the `total_errors`.
        """
        return self.total_errors

    def __repr__(self):
        return "<%s (%s total errors)>" % (self.__class__.__name__, len(self))

    @property
    def total_errors(self):
        """
        The total number of errors in the entire tree, including children.
        """

        child_errors = sum(len(tree) for _, tree in self._contents.items())
        return len(self.errors) + child_errors


def by_relevance(weak=WEAK_MATCHES, strong=STRONG_MATCHES):
    """
    Create a key function that can be used to sort errors by relevance.

    Arguments:
        weak (set):
            a collection of validator names to consider to be "weak".
            If there are two errors at the same level of the instance
            and one is in the set of weak validator names, the other
            error will take priority. By default, :validator:`anyOf` and
            :validator:`oneOf` are considered weak validators and will
            be superseded by other same-level validation errors.

        strong (set):
            a collection of validator names to consider to be "strong"
    """
    def relevance(error):
        validator = error.validator
        return -len(error.path), validator not in weak, validator in strong
    return relevance


relevance = by_relevance()


def best_match(errors, key=relevance):
    """
    Try to find an error that appears to be the best match among given errors.

    In general, errors that are higher up in the instance (i.e. for which
    `ValidationError.path` is shorter) are considered better matches,
    since they indicate "more" is wrong with the instance.

    If the resulting match is either :validator:`oneOf` or :validator:`anyOf`,
    the *opposite* assumption is made -- i.e. the deepest error is picked,
    since these validators only need to match once, and any other errors may
    not be relevant.

    Arguments:
        errors (collections.abc.Iterable):

            the errors to select from. Do not provide a mixture of
            errors from different validation attempts (i.e. from
            different instances or schemas), since it won't produce
            sensical output.

        key (collections.abc.Callable):

            the key to use when sorting errors. See `relevance` and
            transitively `by_relevance` for more details (the default is
            to sort with the defaults of that function). Changing the
            default is only useful if you want to change the function
            that rates errors but still want the error context descent
            done by this function.

    Returns:
        the best matching error, or ``None`` if the iterable was empty

    .. note::

        This function is a heuristic. Its return value may change for a given
        set of inputs from version to version if better heuristics are added.
    """
    errors = iter(errors)
    best = next(errors, None)
    if best is None:
        return
    best = max(itertools.chain([best], errors), key=key)

    while best.context:
        best = min(best.context, key=key)
    return best<|MERGE_RESOLUTION|>--- conflicted
+++ resolved
@@ -1,9 +1,9 @@
 """
 Validation errors, and some surrounding helpers.
 """
-from collections import defaultdict, deque
 import itertools
 import textwrap
+from collections import defaultdict, deque
 from functools import partial
 from pprint import pformat
 
@@ -60,11 +60,10 @@
     def __repr__(self):
         return "<%s: %r>" % (self.__class__.__name__, self.message)
 
-<<<<<<< HEAD
+    def __str__(self):
+        return self._formatted_message()
+
     def _formatted_message(self, formatter=partial(pformat, width=72)):
-=======
-    def __str__(self):
->>>>>>> 506cea3e
         essential_for_verbose = (
             self.validator, self.validator_value, self.instance, self.schema,
         )
@@ -92,18 +91,6 @@
             _utils.indent(pinstance),
         )
 
-<<<<<<< HEAD
-    def __unicode__(self):
-        return self._formatted_message()
-
-    if PY3:
-        __str__ = __unicode__
-    else:
-        def __str__(self):
-            return unicode(self).encode("utf-8")
-
-=======
->>>>>>> 506cea3e
     @classmethod
     def create_from(cls, other):
         return cls(**other._contents())
@@ -203,15 +190,9 @@
         self.instance = instance
         self.schema = schema
 
-<<<<<<< HEAD
-    def __unicode__(self):
+    def __str__(self):
         pschema = pformat(self.schema, width=72)
         pinstance = pformat(self.instance, width=72)
-=======
-    def __str__(self):
-        pschema = pprint.pformat(self.schema, width=72)
-        pinstance = pprint.pformat(self.instance, width=72)
->>>>>>> 506cea3e
         return textwrap.dedent("""
             Unknown type %r for validator with schema:
             %s
