--- conflicted
+++ resolved
@@ -1,16 +1,13 @@
-<<<<<<< HEAD
 # -*- coding: UTF-8 -*-
-=======
-from io import StringIO
-from json import JSONDecodeError
->>>>>>> 506cea3e
-from textwrap import dedent
-from unittest import TestCase
 import errno
 import json
 import os
 import subprocess
 import sys
+from io import StringIO
+from json import JSONDecodeError
+from textwrap import dedent
+from unittest import TestCase
 
 from jsonschema import Draft4Validator, cli, __version__
 from jsonschema.exceptions import SchemaError, ValidationError
