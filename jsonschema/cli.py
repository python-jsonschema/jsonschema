--- conflicted
+++ resolved
@@ -3,12 +3,6 @@
 The ``jsonschema`` command line.
 """
 
-<<<<<<< HEAD
-from __future__ import absolute_import
-
-=======
-from textwrap import dedent
->>>>>>> 8a9852ef
 import argparse
 import json
 import traceback
