# -*- coding: UTF-8 -*-
"""
The ``jsonschema`` command line.
"""

<<<<<<< HEAD
=======
from json import JSONDecodeError
from textwrap import dedent
>>>>>>> 506cea3e
import argparse
import json
import traceback

import attr
import errno
import sys

from jsonschema import __version__
from jsonschema._reflect import namedAny
from jsonschema.exceptions import SchemaError
from jsonschema.validators import validator_for


class _CannotLoadFile(Exception):
    pass


@attr.s
class _Outputter(object):

    _formatter = attr.ib()
    _stdout = attr.ib()
    _stderr = attr.ib()

    @classmethod
    def from_arguments(cls, arguments, stdout, stderr):
        if arguments["output"] == "plain":
            formatter = _PlainFormatter(arguments["error_format"])
        elif arguments["output"] == "pretty":
            formatter = _PrettyFormatter()
        return cls(formatter=formatter, stdout=stdout, stderr=stderr)

    def load(self, path):
        try:
            file = open(path)
        except (IOError, OSError) as error:
            if error.errno != errno.ENOENT:
                raise
            self.filenotfound_error(path=path, exc_info=sys.exc_info())
            raise _CannotLoadFile()

        with file:
            try:
                return json.load(file)
            except JSONDecodeError:
                self.parsing_error(path=path, exc_info=sys.exc_info())
                raise _CannotLoadFile()

    def filenotfound_error(self, **kwargs):
        self._stderr.write(self._formatter.filenotfound_error(**kwargs))

    def parsing_error(self, **kwargs):
        self._stderr.write(self._formatter.parsing_error(**kwargs))

    def validation_error(self, **kwargs):
        self._stderr.write(self._formatter.validation_error(**kwargs))

    def validation_success(self, **kwargs):
        self._stdout.write(self._formatter.validation_success(**kwargs))


def _json_formatter(x):
    return json.dumps(x, indent=4, sort_keys=True)


@attr.s
class _PrettyFormatter(object):
    _MESSAGE_BAR_CHAR = "═"
    _MESSAGE_CORNER_CHARS = "╒", "╕"
    _MESSAGE_FORMAT = "{}══[{}]═══({})"
    _MESSAGE_MAX_LENGTH = 79

    def _message_line(self, path, type, header=False):
        begin_char, end_char = self._MESSAGE_CORNER_CHARS if header \
            else [self._MESSAGE_BAR_CHAR] * 2
        return self._MESSAGE_FORMAT.format(begin_char, type, path) \
            .ljust(self._MESSAGE_MAX_LENGTH - 1, self._MESSAGE_BAR_CHAR) + \
            end_char

    def _error_msg(self, path, type, body):
        HEADER = self._message_line(path, type, header=True)
        FOOTER = "└" + "─" * (self._MESSAGE_MAX_LENGTH - 2) + "┘"

        return "\n".join((HEADER, body, FOOTER, "\n"))

    def filenotfound_error(self, path, exc_info):
        return self._error_msg(
            path=path,
            type="FileNotFoundError",
            body="{!r} does not exist.".format(path),
        )

    def parsing_error(self, path, exc_info):
        exc_type, exc_value, exc_traceback = exc_info
        exc_lines = "".join(
            traceback.format_exception(exc_type, exc_value, exc_traceback),
        )
        return self._error_msg(
            path=path,
            type=exc_type.__name__,
            body=exc_lines,
        )

    def validation_error(self, instance_path, error):
        return self._error_msg(
            path=instance_path,
            type=error.__class__.__name__,
            body=error._formatted_message(formatter=_json_formatter),
        )

    def validation_success(self, instance_path):
        return self._message_line(path=instance_path, type="SUCCESS") + "\n\n"


@attr.s
class _PlainFormatter(object):

    _error_format = attr.ib()

    def filenotfound_error(self, path, exc_info):
        return "{!r} does not exist.\n".format(path)

    def parsing_error(self, path, exc_info):
        return "Failed to parse {}: {}\n".format(
            "<stdin>" if path == "<stdin>" else repr(path),
            exc_info[1],
        )

    def validation_error(self, instance_path, error):
        return self._error_format.format(file_name=instance_path, error=error)

    def validation_success(self, instance_path):
        return ""


def _namedAnyWithDefault(name):
    if "." not in name:
        name = "jsonschema." + name
    return namedAny(name)


parser = argparse.ArgumentParser(
    description="JSON Schema Validation CLI",
)
parser.add_argument(
    "-i", "--instance",
    action="append",
    dest="instances",
    help="""
        a path to a JSON instance (i.e. filename.json) to validate (may
        be specified multiple times). If no instances are provided via this
        option, one will be expected on standard input.
    """,
)
parser.add_argument(
    "-F", "--error-format",
    help="""
        the format to use for each validation error message, specified
        in a form suitable for str.format. This string will be passed
        one formatted object named 'error' for each ValidationError.
        Only provide this option when using --output=plain, which is the
        default. If this argument is unprovided and --output=plain is
        used, a simple default representation will be used."
    """,
)
parser.add_argument(
    "-o", "--output",
    choices=["plain", "pretty"],
    default="plain",
    help="""
        an output format to use. 'plain' (default) will produce minimal
        text with one line for each error, while 'pretty' will produce
        more detailed human-readable output on multiple lines.
    """,
)
parser.add_argument(
    "-V", "--validator",
    type=_namedAnyWithDefault,
    help="""
        the fully qualified object name of a validator to use, or, for
        validators that are registered with jsonschema, simply the name
        of the class.
    """,
)
parser.add_argument(
    "--version",
    action="version",
    version=__version__,
)
parser.add_argument(
    "schema",
    help="the path to a JSON Schema to validate with (i.e. schema.json)",
)


def parse_args(args):
    arguments = vars(parser.parse_args(args=args or ["--help"]))
    if arguments["validator"] is None:
        arguments["validator"] = validator_for(arguments["schema"])
    if arguments["output"] != "plain" and arguments["error_format"]:
        raise parser.error(
            "--error-format can only be used with --output plain"
        )
    if arguments["output"] == "plain" and arguments["error_format"] is None:
        arguments["error_format"] = "{error.instance}: {error.message}\n"
    return arguments


def _validate_instance(instance_path, instance, validator, outputter):
    invalid = False
    for error in validator.iter_errors(instance):
        invalid = True
        outputter.validation_error(instance_path=instance_path, error=error)

    if not invalid:
        outputter.validation_success(instance_path=instance_path)
    return invalid


def main(args=sys.argv[1:]):
    sys.exit(run(arguments=parse_args(args=args)))


def run(arguments, stdout=sys.stdout, stderr=sys.stderr, stdin=sys.stdin):
    outputter = _Outputter.from_arguments(
        arguments=arguments,
        stdout=stdout,
        stderr=stderr,
    )

    try:
        schema = outputter.load(arguments["schema"])
    except _CannotLoadFile:
        return 1

    try:
        arguments["validator"].check_schema(schema)
    except SchemaError as error:
        outputter.validation_error(
            instance_path=arguments["schema"],
            error=error,
        )
        return 1

    if arguments["instances"]:
        load, instances = outputter.load, arguments["instances"]
    else:
        def load(_):
            try:
                return json.load(stdin)
            except JSONDecodeError:
                outputter.parsing_error(
                    path="<stdin>", exc_info=sys.exc_info(),
                )
                raise _CannotLoadFile()
        instances = ["<stdin>"]

    validator = arguments["validator"](schema)
    exit_code = 0
    for each in instances:
        try:
            instance = load(each)
        except _CannotLoadFile:
            exit_code = 1
        else:
            exit_code |= _validate_instance(
                instance_path=each,
                instance=instance,
                validator=validator,
                outputter=outputter,
            )

    return exit_code<|MERGE_RESOLUTION|>--- conflicted
+++ resolved
@@ -3,18 +3,14 @@
 The ``jsonschema`` command line.
 """
 
-<<<<<<< HEAD
-=======
+import argparse
+import errno
+import json
+import sys
+import traceback
 from json import JSONDecodeError
-from textwrap import dedent
->>>>>>> 506cea3e
-import argparse
-import json
-import traceback
 
 import attr
-import errno
-import sys
 
 from jsonschema import __version__
 from jsonschema._reflect import namedAny
